from pathlib import Path
from typing import List

import ankh
import torch
import torch_geometric.transforms as T
from pytorch_lightning import LightningDataModule, Trainer
from torch_geometric.data import Data, Dataset
from torch_geometric.loader import DataLoader, DynamicBatchSampler
from torch_geometric.transforms import BaseTransform
from tqdm import tqdm
from transformers import pipeline

import wandb

from .transforms import SequenceOnly, StructureOnly
from ..models import DenoiseModel
from .datasets import FluorescenceDataset, FoldSeekDataset, HomologyDataset, StabilityDataset


class FoldSeekDataModule(LightningDataModule):
    """Base data module, contains all the datasets for train, val and test."""

    def __init__(
        self,
        transforms: List[BaseTransform] = [],
        pre_transforms: List[BaseTransform] = [],
        batch_size: int = 128,
        num_workers: int = 1,
        shuffle: bool = True,
        batch_sampling: bool = False,
        max_num_nodes: int = 0,
    ):
        super().__init__()
        self.transforms = transforms
        self.pre_transforms = pre_transforms
        self.batch_size = batch_size
        self.num_workers = num_workers
        self.shuffle = shuffle
        self.batch_sampling = batch_sampling
        self.max_num_nodes = max_num_nodes

    def _get_dataloader(self, ds: Dataset) -> DataLoader:
        if self.batch_sampling:
            assert self.max_num_nodes > 0
            sampler = DynamicBatchSampler(
                ds,
                mode="node",
                max_num=self.max_num_nodes,
                shuffle=self.shuffle,
                skip_too_big=True,
                num_steps=int(2.2e6 / self.max_num_nodes * 300),
            )
            return DataLoader(ds, batch_sampler=sampler, num_workers=self.num_workers)
        else:
            return DataLoader(ds, **self._dl_kwargs(False))

    def train_dataloader(self):
        """Train dataloader."""
        return self._get_dataloader(self.train)

    def setup(self, stage: str = None):
        """Load the individual datasets."""
        pre_transform = T.Compose(self.pre_transforms)
        transform = T.Compose(self.transforms)
        self.train = FoldSeekDataset(
            transform=transform,
            pre_transform=pre_transform,
        )

    def _dl_kwargs(self, shuffle: bool = False):
        return dict(
            batch_size=self.batch_size,
            shuffle=self.shuffle if shuffle else False,
            num_workers=self.num_workers,
        )


class DownstreamDataModule(LightningDataModule):
    """Abstract class for downstream tasks."""

    dataset_class = None

    def __init__(
        self,
        feature_extract_model: str,
        feature_extract_model_source: str,
        batch_size: int = 128,
        num_workers: int = 8,
        shuffle: bool = True,
        ablation: str = "",
        **kwargs,
    ):
        super().__init__()
        self.feature_extract_model = feature_extract_model
        self.feature_extract_model_source = feature_extract_model_source
        self.batch_size = batch_size
        self.num_workers = num_workers
        self.shuffle = shuffle
        self.ablation = ablation
        self.kwargs = kwargs

    def _get_dataloader(self, ds: Dataset) -> DataLoader:
        return DataLoader(ds, **self._dl_kwargs(False))

    def train_dataloader(self):
        """Train dataloader."""
        return self._get_dataloader(self.train)

    def val_dataloader(self):
        """Validation dataloader."""
        return self._get_dataloader(self.val)

    def test_dataloader(self):
        """Test dataloader."""
        return self._get_dataloader(self.test)

    def _load_wandb_model(self):
        artifact = wandb.run.use_artifact(self.feature_extract_model, type="model")
        artifact_dir = artifact.download()
        model = DenoiseModel.load_from_checkpoint(Path(artifact_dir) / "model.ckpt")
        model.eval()
        return model

    def load_pretrained_model(self):
        """Load the pretrained model."""
        if self.feature_extract_model_source == "wandb":
            return self._load_wandb_model()
        elif self.feature_extract_model_source == "huggingface":
            return pipeline("feature-extraction", model=self.feature_extract_model, device=0)
        elif self.feature_extract_model_source == "ankh":
            if self.feature_extract_model == "ankh-base":
                model, tokenizer = ankh.load_base_model()
            elif self.feature_extract_model == "ankh-large":
                model, tokenizer = ankh.load_large_model()
            model.eval()
            return model, tokenizer
        else:
            raise ValueError(f"Unknown feature extract model source {self.feature_extract_model_source}")

    def setup(self, stage: str = None):
        """Load the individual datasets."""
        if self.feature_extract_model_source == "wandb":
            pre_transform = T.Compose([T.Center(), T.NormalizeRotation()])
<<<<<<< HEAD
            transform = T.Compose([T.RadiusGraph(10), T.ToUndirected(), T.AddRandomWalkPE(20, attr_name="pe")])
=======
            transform = [T.RadiusGraph(7), T.ToUndirected(), T.Spherical()]
            if self.ablation == "sequence":
                transform.append(SequenceOnly())
            elif self.ablation == "structure":
                transform.append(StructureOnly())
            transform = T.Compose(transform)
>>>>>>> 032579b2
        else:
            pre_transform = None
            transform = None
        splits = []
        if stage == "fit" or stage is None:
            splits.append("train")
            splits.append("val")
            self.train = self.dataset_class(
                "train",
                transform=transform,
                pre_transform=pre_transform,
                **self.kwargs,
            )
            self.val = self.dataset_class(
                "val",
                transform=transform,
                pre_transform=pre_transform,
                **self.kwargs,
            )
        if stage == "test" or stage is None:
            splits.append("test")
            self.test = self.dataset_class(
                "test",
                transform=transform,
                pre_transform=pre_transform,
                **self.kwargs,
            )
        if self.feature_extract_model_source == "wandb":
            self._embed_with_wandb(splits)
        elif self.feature_extract_model_source == "huggingface":
            self._embed_with_huggingface(splits)
        elif self.feature_extract_model_source == "ankh":
            self._embed_with_ankh(splits)
        else:
            raise ValueError(f"Unknown feature extract model source {self.feature_extract_model_source}")

    def _dl_kwargs(self, shuffle: bool = False):
        return dict(
            batch_size=self.batch_size,
            shuffle=self.shuffle if shuffle else False,
            num_workers=self.num_workers,
        )

    def _assign_data(self, split: str, data_list: List[Data]):
        if split == "train":
            self.train = data_list
        elif split == "val":
            self.val = data_list
        elif split == "test":
            self.test = data_list

    def _embed_with_wandb(self, splits: List[str]) -> List[Data]:
        trainer = Trainer(callbacks=[], logger=False, accelerator="gpu", precision="bf16-mixed")
        model = self.load_pretrained_model()
        for split in splits:
            dl = self._get_dataloader(getattr(self, split))
            result = trainer.predict(model, dl)
            data_list = []
            for batch in result:
                for i in range(len(batch)):
                    data = Data(x=batch.x[i], y=batch.y[i])
                    data_list.append(data)
            self._assign_data(split, data_list)

    def _embed_with_huggingface(self, splits: List[str]) -> List[Data]:
        pipe = self.load_pretrained_model()
        for split in splits:
            print(split)
            ds = getattr(self, split)
            data_list = []
            for i in tqdm(ds):
                x = torch.tensor(pipe(i.seq)).squeeze(0).mean(dim=0)
                y = i.y
                data = Data(x=x, y=y)
                data_list.append(data)
            self._assign_data(split, data_list)

    def _embed_with_ankh(self, splits: List[str]) -> List[Data]:
        model, tokenizer = self.load_pretrained_model()
        model.to("cuda")
        for split in splits:
            print(split)
            ds = getattr(self, split)
            data_list = []
            for i in tqdm(ds):
                outputs = tokenizer.batch_encode_plus(
                    [list(i.seq)],
                    add_special_tokens=True,
                    padding=True,
                    is_split_into_words=True,
                    return_tensors="pt",
                )
                with torch.no_grad():
                    embeddings = model(
                        input_ids=outputs["input_ids"].to("cuda"), attention_mask=outputs["attention_mask"].to("cuda")
                    )
                x = embeddings["last_hidden_state"][0].squeeze(0).mean(dim=0).cpu()
                y = i.y
                data = Data(x=x, y=y)
                data_list.append(data)
            self._assign_data(split, data_list)


class FluorescenceDataModule(DownstreamDataModule):
    """Predict fluorescence change."""

    dataset_class = FluorescenceDataset


class StabilityDataModule(DownstreamDataModule):
    """Predict peptide stability."""

    dataset_class = StabilityDataset


class HomologyDataModule(DownstreamDataModule):
    """Predict remote homology."""

    dataset_class = HomologyDataset

    def setup(self, stage: str = None):
        """Load the individual datasets."""
        if self.feature_extract_model_source == "wandb":
            pre_transform = T.Compose([T.Center(), T.NormalizeRotation()])
            transform = T.Compose([T.RadiusGraph(7), T.ToUndirected(), T.Spherical()])
        else:
            pre_transform = None
            transform = None
        splits = []
        if stage == "fit" or stage is None:
            splits.append("train")
            splits.append("val")
            self.train = self.dataset_class(
                "train",
                transform=transform,
                pre_transform=pre_transform,
                **self.kwargs,
            )
            self.val = self.dataset_class(
                "val",
                transform=transform,
                pre_transform=pre_transform,
                **self.kwargs,
            )
        if stage == "test" or stage is None:
            splits += ["test_fold", "test_family", "test_superfamily"]
            self.test_fold = self.dataset_class(
                "test_fold", transform=transform, pre_transform=pre_transform, **self.kwargs
            )
            self.test_superfamily = self.dataset_class(
                "test_superfamily", transform=transform, pre_transform=pre_transform, **self.kwargs
            )
            self.test_family = self.dataset_class(
                "test_family", transform=transform, pre_transform=pre_transform, **self.kwargs
            )
        if self.feature_extract_model_source == "wandb":
            self._embed_with_wandb(splits)
        elif self.feature_extract_model_source == "huggingface":
            self._embed_with_huggingface(splits)
        elif self.feature_extract_model_source == "ankh":
            self._embed_with_ankh(splits)
        else:
            raise ValueError(f"Unknown feature extract model source {self.feature_extract_model_source}")

    def test_dataloader(self):
        """Test dataloader."""
        return [
            self._get_dataloader(self.test_fold),
            self._get_dataloader(self.test_superfamily),
            self._get_dataloader(self.test_family),
        ]

    def _assign_data(self, split: str, data_list: List[Data]):
        if split == "train":
            self.train = data_list
        elif split == "val":
            self.val = data_list
        elif split == "test_fold":
            self.test_fold = data_list
        elif split == "test_superfamily":
            self.test_superfamily = data_list
        elif split == "test_family":
            self.test_family = data_list<|MERGE_RESOLUTION|>--- conflicted
+++ resolved
@@ -1,5 +1,5 @@
 from pathlib import Path
-from typing import List
+from typing import List, Literal
 
 import ankh
 import torch
@@ -13,9 +13,9 @@
 
 import wandb
 
-from .transforms import SequenceOnly, StructureOnly
 from ..models import DenoiseModel
 from .datasets import FluorescenceDataset, FoldSeekDataset, HomologyDataset, StabilityDataset
+from .transforms import RandomWalkPE, SequenceOnly, StructureOnly
 
 
 class FoldSeekDataModule(LightningDataModule):
@@ -49,7 +49,7 @@
                 max_num=self.max_num_nodes,
                 shuffle=self.shuffle,
                 skip_too_big=True,
-                num_steps=int(2.2e6 / self.max_num_nodes * 300),
+                num_steps=int(2.2e6 / self.max_num_nodes * 200),
             )
             return DataLoader(ds, batch_sampler=sampler, num_workers=self.num_workers)
         else:
@@ -88,7 +88,7 @@
         batch_size: int = 128,
         num_workers: int = 8,
         shuffle: bool = True,
-        ablation: str = "",
+        ablation: Literal["none", "sequence", "structure"] = "none",
         **kwargs,
     ):
         super().__init__()
@@ -142,16 +142,12 @@
         """Load the individual datasets."""
         if self.feature_extract_model_source == "wandb":
             pre_transform = T.Compose([T.Center(), T.NormalizeRotation()])
-<<<<<<< HEAD
-            transform = T.Compose([T.RadiusGraph(10), T.ToUndirected(), T.AddRandomWalkPE(20, attr_name="pe")])
-=======
-            transform = [T.RadiusGraph(7), T.ToUndirected(), T.Spherical()]
+            transform = [T.RadiusGraph(7), T.ToUndirected(), RandomWalkPE(20, "pe")]
             if self.ablation == "sequence":
                 transform.append(SequenceOnly())
             elif self.ablation == "structure":
                 transform.append(StructureOnly())
             transform = T.Compose(transform)
->>>>>>> 032579b2
         else:
             pre_transform = None
             transform = None
