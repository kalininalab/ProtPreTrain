--- conflicted
+++ resolved
@@ -11,24 +11,8 @@
         self.name = "FoldCompDataset"
         self.conn = sqlite3.connect(filename)
         self.cursor = self.conn.cursor()
-<<<<<<< HEAD
-        self.cursor.execute(
-            f"""
-        CREATE TABLE IF NOT EXISTS {self.name} (
-            id INTEGER PRIMARY KEY,
-            x BLOB NOT NULL,
-            edge_index BLOB NOT NULL,
-            pos BLOB NOT NULL,
-            pe BLOB NOT NULL,
-            uniprot_id TEXT
-        )
-        """
-        )
-        self.cursor.execute(f"CREATE INDEX IF NOT EXISTS idx ON {self.name} (id)")
-=======
         self.schema = schema
         self.cursor.execute(f"CREATE TABLE IF NOT EXISTS {self.name} ({self._schema_to_sql()})")
->>>>>>> e816b5ed
         self.conn.commit()
 
     def _dummies(self):
