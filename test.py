import os
import shutil
import sys
import timeit

import torch_geometric.transforms as T

import wandb
from step.data import FoldCompDataset, RandomWalkPE

ds_name = "e_coli"
if os.path.exists(f"data/{ds_name}/processed"):
    shutil.rmtree(f"data/{ds_name}/processed")

ds = FoldCompDataset(
    db_name=ds_name,
    pre_transform=T.Compose(
        [
            T.Center(),
            T.NormalizeRotation(),
            T.RadiusGraph(10),
            T.ToUndirected(),
            RandomWalkPE(20, "pe", cuda=True),
        ]
    ),
<<<<<<< HEAD
    num_workers=8,
    chunk_size=256,
=======
    num_workers=4,
    chunk_size=512,
>>>>>>> e816b5ed
)

print(f"Length: {len(ds)}")

number = 10
len_time = timeit.timeit(lambda: len(ds), number=number) / number * 1000
get_time = timeit.timeit(lambda: ds[0], number=number) / number * 1000
print(f"Len time: {len_time}ms, Get time: {get_time}ms")<|MERGE_RESOLUTION|>--- conflicted
+++ resolved
@@ -23,13 +23,8 @@
             RandomWalkPE(20, "pe", cuda=True),
         ]
     ),
-<<<<<<< HEAD
-    num_workers=8,
-    chunk_size=256,
-=======
     num_workers=4,
     chunk_size=512,
->>>>>>> e816b5ed
 )
 
 print(f"Length: {len(ds)}")
