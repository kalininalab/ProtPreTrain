--- conflicted
+++ resolved
@@ -64,29 +64,13 @@
 
     def download(self):
         """Download the dataset from alphafold DB."""
-<<<<<<< HEAD
         print("Extracting the tar archives")
-        Parallel(n_jobs=self.threads)(delayed(self.extract_tar)(tar_archive) for tar_archive in tqdm(Path(self.raw_dir).glob("*.tar")))
-        print("Extracting the gz files")
-        Parallel(n_jobs=self.threads)(delayed(self.extract_gz)(gz_file) for gz_file in tqdm(Path(self.raw_dir).glob("*.gz")))
-=======
-        extract_tar(os.path.join(self.raw_dir, self.archive), self.raw_dir, mode="r")
-        filenames = []
-        for i in Path(self.raw_dir).glob("*.pdb.gz"):
-            extract_gz(i, self.raw_dir)
-            i.unlink()  # remove gz files
-            filenames.append(str(i))
-        for i in Path(self.raw_dir).glob("*.cif.gz"):  # If cif files are downloaded, remove them
-            i.unlink()
-        os.unlink(os.path.join(self.raw_dir, self.archive))
->>>>>>> 00096b99
+        Parallel(n_jobs=self.threads)(
+            delayed(self.extract_tar)(tar_archive) for tar_archive in tqdm(Path(self.raw_dir).glob("*.tar"))
+        )
         with open(os.path.join(self.raw_dir, "uniprot_ids.txt"), "w"):
             pass
 
-    def extract_gz(self, i:Path):
-        extract_gz(i, self.raw_dir)
-        i.unlink()
-    
-    def extract_tar(self, i:Path):
+    def extract_tar(self, i: Path):
         extract_tar(i, self.raw_dir, mode="r")
         i.unlink()