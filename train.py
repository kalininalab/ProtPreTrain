from argparse import ArgumentParser

from step.utils import str_to_bool

parser = ArgumentParser()
parser.add_argument("--hidden_dim", type=int, default=512)
parser.add_argument("--pe_dim", type=int, default=64)
parser.add_argument("--pos_dim", type=int, default=64)
parser.add_argument("--num_layers", type=int, default=12)
parser.add_argument("--attn_type", type=str, default="performer")
parser.add_argument("--dropout", type=float, default=0.5)
parser.add_argument("--alpha", type=float, default=0.5)
parser.add_argument("--predict_all", type=str_to_bool, default=True)
parser.add_argument("--posnoise", type=float, default=1.0)
parser.add_argument("--masktype", type=str, default="normal", choices=["normal", "ankh", "bert"])
parser.add_argument("--maskfrac", type=float, default=0.15)
parser.add_argument("--radius", type=int, default=10)
parser.add_argument("--walk_length", type=int, default=20)
parser.add_argument("--batch_sampling", type=str_to_bool, default=False)
parser.add_argument("--max_num_nodes", type=int, default=4096, help="Max num nodes in a dynamic batch")
parser.add_argument("--batch_size", type=int, default=32)
parser.add_argument("--max_epochs", type=int, default=10)
parser.add_argument("--subset", type=int, default=None)
parser.add_argument("--lr", type=float, default=1e-4)
parser.add_argument("--num_nodes", type=int, default=1, help="Computing nodes")
parser.add_argument("--num_workers", type=int, default=16)

args = parser.parse_args()

import pytorch_lightning as pl
import torch
import torch_geometric as pyg

import wandb
from step.data import FoldSeekDataModule, MaskType, MaskTypeAnkh, MaskTypeBERT, PosNoise, RandomWalkPE
from step.models import DenoiseModel
from step.utils import WandbArtifactModelCheckpoint

torch.set_float32_matmul_precision("medium")
torch.multiprocessing.set_sharing_strategy("file_system")
pl.seed_everything(42)
config = vars(args)

model = DenoiseModel(**config)
masktype_transform = {"normal": MaskType, "ankh": MaskTypeAnkh, "bert": MaskTypeBERT}
datamodule = FoldSeekDataModule(
    transforms=[
        pyg.transforms.RadiusGraph(args.radius),
        pyg.transforms.ToUndirected(),
        RandomWalkPE(args.walk_length, attr_name="pe"),
<<<<<<< HEAD
=======
        PosNoise(args.posnoise),
        masktype_transform[args.masktype](args.maskfrac),
>>>>>>> be4772b0
    ],
    pre_transforms=[pyg.transforms.Center(), pyg.transforms.NormalizeRotation()],
    batch_sampling=args.batch_sampling,
    batch_size=args.batch_size,
    max_num_nodes=args.max_num_nodes,
    num_workers=args.num_workers,
    subset=args.subset,
)
datamodule.setup()
logger = pl.loggers.WandbLogger(
    offline=True,
    project="step",
    entity="rindti",
    settings=wandb.Settings(start_method="fork"),
    config=config,
    log_model=False,
)
run = logger.experiment
trainer = pl.Trainer(
    accelerator="gpu",
    max_epochs=args.max_epochs,
    precision="bf16-mixed",
    strategy="auto",
    devices=-1,
    num_nodes=args.num_nodes,
    callbacks=[
        WandbArtifactModelCheckpoint(
            wandb_run=run,
            monitor="train/loss",
            mode="min",
            dirpath=f"checkpoints/{run.id}",
            save_on_train_epoch_end=True,
        ),
        pl.callbacks.LearningRateMonitor(logging_interval="step"),
        pl.callbacks.RichProgressBar(),
        pl.callbacks.RichModelSummary(),
    ],
    logger=logger,
    # profiler="pytorch"
)
trainer.fit(model, datamodule=datamodule)<|MERGE_RESOLUTION|>--- conflicted
+++ resolved
@@ -48,11 +48,8 @@
         pyg.transforms.RadiusGraph(args.radius),
         pyg.transforms.ToUndirected(),
         RandomWalkPE(args.walk_length, attr_name="pe"),
-<<<<<<< HEAD
-=======
         PosNoise(args.posnoise),
         masktype_transform[args.masktype](args.maskfrac),
->>>>>>> be4772b0
     ],
     pre_transforms=[pyg.transforms.Center(), pyg.transforms.NormalizeRotation()],
     batch_sampling=args.batch_sampling,
